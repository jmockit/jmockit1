<?xml version="1.0" encoding="UTF-8"?>
<project xmlns="http://maven.apache.org/POM/4.0.0" xmlns:xsi="http://www.w3.org/2001/XMLSchema-instance" xsi:schemaLocation="http://maven.apache.org/POM/4.0.0 https://maven.apache.org/xsd/maven-4.0.0.xsd">
   <modelVersion>4.0.0</modelVersion>

    <parent>
        <groupId>com.github.hazendaz</groupId>
        <artifactId>base-parent</artifactId>
        <version>30</version>
        <relativePath />
    </parent>

   <groupId>com.github.hazendaz.jmockit</groupId>
   <artifactId>jmockit</artifactId>
   <version>1.49.3-SNAPSHOT</version>

   <name>jmockit</name>
   <description>
      JMockit is a Java toolkit for automated developer testing.
      It contains APIs for the creation of the objects to be tested, for mocking dependencies, and for faking external
      APIs; JUnit (4 &amp; 5) and TestNG test runners are supported.
      It also contains an advanced code coverage tool.
   </description>
   <url>http://jmockit.github.io</url>
   <licenses>
      <license>
         <name>The MIT License</name>
         <url>http://www.opensource.org/licenses/mit-license.php</url>
      </license>
   </licenses>
   <developers>
      <developer><name>Rogério Liesenfeld</name></developer>
   </developers>
   <inceptionYear>2006</inceptionYear>
   <scm>
      <url>https://github.com/hazendaz/jmockit1</url>
      <connection>scm:git:https://github.com/hazendaz/jmockit1</connection>
      <developerConnection>scm:git:ssh://git@github.com/hazendaz/jmockit1.git</developerConnection>
     <tag>HEAD</tag>
  </scm>
   <issueManagement>
      <system>GitHub Issues</system>
      <url>https://github.com/jmockit/jmockit1/issues</url>
   </issueManagement>
    <distributionManagement>
        <site>
            <id>gh-pages-scm</id>
            <name>gh-pages-scm</name>
            <url>scm:git:ssh://git@github.com/hazendaz/jmockit1.git</url>
        </site>
    </distributionManagement>

   <properties>
      <project.build.sourceEncoding>UTF-8</project.build.sourceEncoding>
   </properties>

   <build>
      <sourceDirectory>src</sourceDirectory>
      <testSourceDirectory>test</testSourceDirectory>
      <resources>
         <resource>
            <directory>.</directory>
            <includes>
               <include>META-INF/services/*</include>
            </includes>
         </resource>
         <resource>
            <directory>src</directory>
            <includes>
               <include>mockit/coverage/reporting/*.css</include>
               <include>mockit/coverage/reporting/*.js</include>
               <include>mockit/coverage/reporting/*.png</include>
            </includes>
         </resource>
         <resource>
            <directory>..</directory>
            <includes>
               <include>LICENSE.txt</include>
               <include>NOTICE.txt</include>
            </includes>
         </resource>
      </resources>
      <plugins>
         <plugin>
            <artifactId>maven-compiler-plugin</artifactId>
            <configuration>
               <encoding>UTF-8</encoding>
               <source>1.7</source><target>1.7</target>
               <compilerArgs><arg>-Xlint:none</arg></compilerArgs>
               <useIncrementalCompilation>false</useIncrementalCompilation>
            </configuration>
         </plugin>
         <plugin>
            <artifactId>maven-jar-plugin</artifactId>
            <configuration>
               <archive>
                  <addMavenDescriptor>false</addMavenDescriptor>
                  <manifestEntries>
                     <Main-Class>mockit.coverage.CodeCoverage</Main-Class>
                     <Premain-Class>mockit.internal.startup.Startup</Premain-Class>
                     <Can-Redefine-Classes>true</Can-Redefine-Classes>
                     <Can-Retransform-Classes>true</Can-Retransform-Classes>
                     <Implementation-Version>${project.version}</Implementation-Version>
                     <Built-By />
                  </manifestEntries>
               </archive>
            </configuration>
         </plugin>
         <plugin>
            <artifactId>maven-source-plugin</artifactId>
            <configuration>
               <archive>
                  <addMavenDescriptor>false</addMavenDescriptor>
               </archive>
               <excludes>
                  <exclude>*</exclude>
                  <exclude>**/*.css</exclude>
                  <exclude>**/*.js</exclude>
                  <exclude>**/*.png</exclude>
                  <exclude>META-INF/services/*</exclude>
               </excludes>
            </configuration>
            <executions>
               <execution>
                  <id>attach-sources</id>
                  <goals><goal>jar-no-fork</goal></goals>
               </execution>
            </executions>
         </plugin>
         <plugin>
            <artifactId>maven-javadoc-plugin</artifactId>
            <configuration>
               <encoding>UTF-8</encoding>
               <nodeprecated>true</nodeprecated>
               <noindex>true</noindex>
               <notree>true</notree>
               <nohelp>true</nohelp>
               <notimestamp>true</notimestamp>
               <breakiterator>true</breakiterator>
               <use>false</use>
               <source>1.8</source>
               <windowtitle>JMockit Toolkit API</windowtitle>
               <doctitle>JMockit Toolkit API Documentation</doctitle>
               <quiet>true</quiet>
               <subpackages>mockit</subpackages>
               <excludePackageNames>mockit.asm.*:mockit.coverage.*:mockit.internal.*:mockit.integration.*</excludePackageNames>
               <additionalOptions>
                  <additionalOption>-Xdoclint:none</additionalOption>
               </additionalOptions>
               <links>
                  <link>http://docs.oracle.com/javase/8/docs/api/</link>
                  <link>http://docs.oracle.com/javaee/7/api/</link>
               </links>
            </configuration>
            <executions>
               <execution>
                  <id>attach-javadocs</id>
                  <goals><goal>jar</goal></goals>
               </execution>
            </executions>
         </plugin>
         <plugin>
            <artifactId>maven-surefire-plugin</artifactId><version>3.0.0-M7</version>
            <configuration>
               <disableXmlReport>true</disableXmlReport>
               <runOrder>alphabetical</runOrder>
               <argLine>@{argLine} -javaagent:../agent.jar</argLine>
               <properties><property><name>junit</name><value>false</value></property></properties>
               <excludes><exclude>**/TestNGViolatedExpectationsTest.class</exclude></excludes>
               <threadCount>1</threadCount>
               <forkCount>1C</forkCount>
            </configuration>
            <dependencies>
               <dependency>
                  <groupId>org.apache.maven.surefire</groupId><artifactId>surefire-junit47</artifactId><version>3.0.0-M7</version>
               </dependency>
               <dependency>
                  <groupId>org.apache.maven.surefire</groupId><artifactId>surefire-testng</artifactId><version>3.0.0-M7</version>
               </dependency>
            </dependencies>
         </plugin>
         <plugin>
<<<<<<< HEAD
            <groupId>org.jacoco</groupId><artifactId>jacoco-maven-plugin</artifactId><version>0.8.8</version>
=======
            <groupId>org.jacoco</groupId><artifactId>jacoco-maven-plugin</artifactId>
>>>>>>> dc62e7ad
            <executions>
               <execution><id>default-prepare-agent</id><goals><goal>prepare-agent</goal></goals></execution>
               <execution><id>default-report</id><goals><goal>report</goal></goals><phase>test</phase></execution>
            </executions>
         </plugin>
         <plugin>
            <artifactId>maven-gpg-plugin</artifactId><version>3.0.1</version>
            <executions>
               <execution>
                  <id>sign-artifacts</id>
                  <phase>deploy</phase>
                  <goals><goal>sign</goal></goals>
               </execution>
            </executions>
         </plugin>
      </plugins>
   </build>

   <dependencies>
      <dependency>
         <groupId>com.github.spotbugs</groupId><artifactId>spotbugs-annotations</artifactId><version>4.7.2</version>
      </dependency>
      <dependency>
         <groupId>junit</groupId><artifactId>junit</artifactId><version>4.13.2</version>
         <optional>true</optional>
      </dependency>
      <dependency>
         <groupId>org.junit.jupiter</groupId><artifactId>junit-jupiter-engine</artifactId><version>5.9.1</version>
         <optional>true</optional>
         <exclusions>
            <exclusion><groupId>org.apiguardian</groupId><artifactId>apiguardian-api</artifactId></exclusion>
            <exclusion><groupId>org.opentest4j</groupId><artifactId>opentest4j</artifactId></exclusion>
         </exclusions>
      </dependency>
      <dependency>
         <groupId>org.testng</groupId><artifactId>testng</artifactId><version>7.3.0</version>
         <optional>true</optional>
      </dependency>
      <dependency>
         <groupId>jakarta.platform</groupId><artifactId>jakarta.jakartaee-api</artifactId><version>8.0.0</version>
         <optional>true</optional>
         <exclusions>
            <exclusion><groupId>com.sun.mail</groupId><artifactId>jakarta.mail</artifactId></exclusion>
         </exclusions>
      </dependency>
      <dependency>
         <groupId>org.springframework</groupId><artifactId>spring-web</artifactId><version>5.3.23</version>
         <optional>true</optional>
      </dependency>
      <dependency>
         <groupId>org.springframework</groupId><artifactId>spring-context</artifactId><version>5.3.23</version>
         <optional>true</optional>
         <exclusions>
            <exclusion><groupId>org.springframework</groupId><artifactId>spring-aop</artifactId></exclusion>
            <exclusion><groupId>org.springframework</groupId><artifactId>spring-expression</artifactId></exclusion>
         </exclusions>
      </dependency>
      <dependency>
         <groupId>org.objenesis</groupId><artifactId>objenesis</artifactId><version>3.3</version>
      </dependency>
   </dependencies>
</project><|MERGE_RESOLUTION|>--- conflicted
+++ resolved
@@ -2,12 +2,12 @@
 <project xmlns="http://maven.apache.org/POM/4.0.0" xmlns:xsi="http://www.w3.org/2001/XMLSchema-instance" xsi:schemaLocation="http://maven.apache.org/POM/4.0.0 https://maven.apache.org/xsd/maven-4.0.0.xsd">
    <modelVersion>4.0.0</modelVersion>
 
-    <parent>
-        <groupId>com.github.hazendaz</groupId>
-        <artifactId>base-parent</artifactId>
-        <version>30</version>
-        <relativePath />
-    </parent>
+   <parent>
+      <groupId>com.github.hazendaz</groupId>
+      <artifactId>base-parent</artifactId>
+      <version>30</version>
+      <relativePath />
+   </parent>
 
    <groupId>com.github.hazendaz.jmockit</groupId>
    <artifactId>jmockit</artifactId>
@@ -35,19 +35,19 @@
       <url>https://github.com/hazendaz/jmockit1</url>
       <connection>scm:git:https://github.com/hazendaz/jmockit1</connection>
       <developerConnection>scm:git:ssh://git@github.com/hazendaz/jmockit1.git</developerConnection>
-     <tag>HEAD</tag>
-  </scm>
+      <tag>HEAD</tag>
+   </scm>
    <issueManagement>
       <system>GitHub Issues</system>
       <url>https://github.com/jmockit/jmockit1/issues</url>
    </issueManagement>
-    <distributionManagement>
-        <site>
-            <id>gh-pages-scm</id>
-            <name>gh-pages-scm</name>
-            <url>scm:git:ssh://git@github.com/hazendaz/jmockit1.git</url>
-        </site>
-    </distributionManagement>
+   <distributionManagement>
+      <site>
+         <id>gh-pages-scm</id>
+         <name>gh-pages-scm</name>
+         <url>scm:git:ssh://git@github.com/hazendaz/jmockit1.git</url>
+      </site>
+   </distributionManagement>
 
    <properties>
       <project.build.sourceEncoding>UTF-8</project.build.sourceEncoding>
@@ -179,11 +179,7 @@
             </dependencies>
          </plugin>
          <plugin>
-<<<<<<< HEAD
-            <groupId>org.jacoco</groupId><artifactId>jacoco-maven-plugin</artifactId><version>0.8.8</version>
-=======
             <groupId>org.jacoco</groupId><artifactId>jacoco-maven-plugin</artifactId>
->>>>>>> dc62e7ad
             <executions>
                <execution><id>default-prepare-agent</id><goals><goal>prepare-agent</goal></goals></execution>
                <execution><id>default-report</id><goals><goal>report</goal></goals><phase>test</phase></execution>
@@ -216,6 +212,8 @@
          <exclusions>
             <exclusion><groupId>org.apiguardian</groupId><artifactId>apiguardian-api</artifactId></exclusion>
             <exclusion><groupId>org.opentest4j</groupId><artifactId>opentest4j</artifactId></exclusion>
+            <exclusion><groupId>org.junit.platform</groupId><artifactId>junit-platform-engine</artifactId></exclusion>
+            <exclusion><groupId>org.junit.platform</groupId><artifactId>junit-platform-commons</artifactId></exclusion>
          </exclusions>
       </dependency>
       <dependency>
@@ -241,8 +239,5 @@
             <exclusion><groupId>org.springframework</groupId><artifactId>spring-expression</artifactId></exclusion>
          </exclusions>
       </dependency>
-      <dependency>
-         <groupId>org.objenesis</groupId><artifactId>objenesis</artifactId><version>3.3</version>
-      </dependency>
    </dependencies>
 </project>