--- conflicted
+++ resolved
@@ -390,15 +390,11 @@
       if (cst instanceof MethodHandle) {
          return newMethodHandleItem((MethodHandle) cst);
       }
-<<<<<<< HEAD
 
       if (cst instanceof DynamicItem) {
-=======
-      if(cst instanceof DynamicItem) {
->>>>>>> d8c185be
-		 DynamicItem dynamicItem = (DynamicItem) cst;
-		 return createDynamicItem(dynamicItem.type, dynamicItem.name, dynamicItem.desc, dynamicItem.bsmIndex);
-	  }
+          DynamicItem dynamicItem = (DynamicItem) cst;
+          return createDynamicItem(dynamicItem.type, dynamicItem.name, dynamicItem.desc, dynamicItem.bsmIndex);
+      }
       throw new IllegalArgumentException("value " + cst);
    }
 
